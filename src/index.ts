--- conflicted
+++ resolved
@@ -23,12 +23,9 @@
 import { Mistral } from './models/mistral-model.js';
 import { HuggingFace } from './models/huggingface-model.js';
 import { Anthropic } from './models/anthropic-model.js';
-<<<<<<< HEAD
-import { Ollama } from './models/ollama-model.js';
-=======
 import { GeckoEmbedding  } from './embeddings/gecko-embedding.js';
 import { VertexAI } from './models/vertexai-model.js';
->>>>>>> c072bc5e
+import { Ollama } from './models/ollama-model.js';
 
 export {
     RAGApplication,
@@ -56,10 +53,7 @@
     Mistral,
     HuggingFace,
     Anthropic,
-<<<<<<< HEAD
-    Ollama,
-=======
     GeckoEmbedding,
     VertexAI,
->>>>>>> c072bc5e
+    Ollama,
 };