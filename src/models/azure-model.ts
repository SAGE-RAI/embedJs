import createDebugMessages from 'debug';
import ModelClient from "@azure-rest/ai-inference";
import { isUnexpected } from "@azure-rest/ai-inference";
import { BaseModel } from '../interfaces/base-model.js';
import { Chunk, Message } from '../global/types.js';
import { AzureKeyCredential } from '@azure/core-auth';
import { traceable } from "langsmith/traceable";

export class AzureAIInferenceModel extends BaseModel {
    private readonly debug = createDebugMessages('embedjs:model:AzureAIInference');
    
    private readonly modelName: string;
    private readonly maxNewTokens: number;
    private readonly endpointUrl?: string;
    private readonly apiKey?: string;
    private model: any;

    constructor(params?: { modelName?: string; temperature?: number; maxNewTokens?: number; endpointUrl?: string; apiKey?: string }) {
        super(params?.temperature);

        this.modelName = params?.modelName ?? 'Meta-Llama-3-70B-Instruct';
        this.endpointUrl = params?.endpointUrl;
        this.apiKey = params?.apiKey;
        this.maxNewTokens = params?.maxNewTokens ?? 300;
    }

    override async init(): Promise<void> {
        this.model = ModelClient(
            this.endpointUrl,
            new AzureKeyCredential(this.apiKey));
    }

    override async runQuery(
        system: string,
        userQuery: string,
        supportingContext: Chunk[],
        pastConversations: Message[],
    ): Promise<string> {
        const pastMessages = [
            {
                role: "system",
                content: system
            }
        ];
        pastMessages.push({
            role: "system",
            content: `Data: ${supportingContext.map((s) => s.pageContent).join('; ')}`
        });

        pastMessages.push.apply(
            pastMessages,
            pastConversations.map((c) => {
                if (c.sender === 'AI') return {
                    role: "assistant",
                    content: c.message
                };
                else if (c.sender === 'SYSTEM') return {
                    role: "system",
                    content: c.message
                };
                else return {
                    role: "user",
                    content: c.message
                };
            }),
        );

        pastMessages.push({
            role: "user",
            content: userQuery
        });

<<<<<<< HEAD
        const finalPrompt = pastMessages//.join('\n');
        // this.debug('Final prompt being sent to Azure - ', finalPrompt);
        this.debug(`Executing Azure AI Inference '${this.modelName}' model with prompt -`, userQuery);
        const response = await this.model.path("chat/completions").post({
             body: {
                model: this.modelName,
                messages: finalPrompt,
                max_tokens: this.maxNewTokens,
                temperature: this.temperature
=======
        const finalPrompt = pastMessages
       
        this.debug(`Executing Azure AI Inference '${this.endpointUrl}' model with prompt -`, userQuery);

        const chatModel = traceable(
            async ({ messages }: { messages: { role: string; content: string }[] }) => {
                const response = await this.model.path("chat/completions").post({
                    body: {
                        messages: messages,
                        max_tokens: this.maxNewTokens,
                        temperature: this.temperature
                    }
                });
                if (isUnexpected(response)) {
                    throw response.body.error;
                }
                return response.body;
            },
            {
                run_type: "llm",
                name: "ChatAzureAI",
                metadata: { ls_provider: "azure-ai-inference", ls_model_name: "azure_model", ls_model_type: "chat", ls_temperature: this.temperature },
>>>>>>> cbf54c43
            }
        );

        const result = (await chatModel({ messages: finalPrompt })).choices[0].message.content
        this.debug('Azure response -', result);
        return result;
    }
}<|MERGE_RESOLUTION|>--- conflicted
+++ resolved
@@ -70,17 +70,6 @@
             content: userQuery
         });
 
-<<<<<<< HEAD
-        const finalPrompt = pastMessages//.join('\n');
-        // this.debug('Final prompt being sent to Azure - ', finalPrompt);
-        this.debug(`Executing Azure AI Inference '${this.modelName}' model with prompt -`, userQuery);
-        const response = await this.model.path("chat/completions").post({
-             body: {
-                model: this.modelName,
-                messages: finalPrompt,
-                max_tokens: this.maxNewTokens,
-                temperature: this.temperature
-=======
         const finalPrompt = pastMessages
        
         this.debug(`Executing Azure AI Inference '${this.endpointUrl}' model with prompt -`, userQuery);
@@ -89,6 +78,7 @@
             async ({ messages }: { messages: { role: string; content: string }[] }) => {
                 const response = await this.model.path("chat/completions").post({
                     body: {
+                        model: this.modelName,
                         messages: messages,
                         max_tokens: this.maxNewTokens,
                         temperature: this.temperature
@@ -103,7 +93,6 @@
                 run_type: "llm",
                 name: "ChatAzureAI",
                 metadata: { ls_provider: "azure-ai-inference", ls_model_name: "azure_model", ls_model_type: "chat", ls_temperature: this.temperature },
->>>>>>> cbf54c43
             }
         );
 
